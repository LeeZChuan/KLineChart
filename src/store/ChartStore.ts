--- conflicted
+++ resolved
@@ -189,11 +189,7 @@
       this._timeScaleStore.setLoading(false)
       this._timeScaleStore.setMore(more ?? true)
       const isFirstAdd = this._dataList.length === 0
-<<<<<<< HEAD
-      this._dataList = (data).concat(this._dataList)
-=======
       this._dataList = data.concat(this._dataList)
->>>>>>> fa3f68f1
       if (isFirstAdd) {
         this._timeScaleStore.resetOffsetRightDistance()
       }
